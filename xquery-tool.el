--- conflicted
+++ resolved
@@ -200,7 +200,6 @@
      (dolist (i (list 'xquery-tool-saxonb-jar 'xquery-tool-java-binary))
        (unless (file-readable-p (symbol-value i))
 	 (error "Can not access %s. Please run `M-x customize-variable %s'" (symbol-value i) i)))
-<<<<<<< HEAD
      (let* ((xquery-buffer (car (delq nil
 				  (mapcar
 				   (lambda (x)
@@ -209,26 +208,24 @@
 						  (eq major-mode 'xquery-mode)))
 				       x))
 				   (buffer-list)))))
+
+
 	    (xquery
 	     (read-string
-	      (format "Your xquery (default: %s): " (if xquery-buffer (buffer-name xquery-buffer) (car xquery-tool-xquery-history)))
+	      (save-match-data
+		(format "Your xquery (default: %s): "
+			(cond
+			 (xquery-buffer
+			  (buffer-name xquery-buffer))
+			 ((and (stringp (car xquery-tool-xquery-history))
+			       (string-match
+				(rx-to-string '(1+ not-newline))
+				(car xquery-tool-xquery-history)))
+			  (match-string 0 (car xquery-tool-xquery-history)))
+			 (t (car xquery-tool-xquery-history)))))
 	      nil
 	      'xquery-tool-xquery-history
 	      (if xquery-buffer xquery-buffer (car xquery-tool-xquery-history))))
-=======
-     (let ((xquery (read-string
-		    (save-match-data
-		      (format "Your xquery (%s): " (cond
-						    ((and (stringp (car xquery-tool-xquery-history))
-							  (string-match
-							   (rx-to-string '(1+ not-newline))
-							   (car xquery-tool-xquery-history)))
-						     (match-string 0 (car xquery-tool-xquery-history)))
-						    (t (car xquery-tool-xquery-history)))))
-		    nil
-		    'xquery-tool-xquery-history
-		    xquery-tool-xquery-history))
->>>>>>> e1386cf5
 	   (wrap (<= 4 (or (car current-prefix-arg) 0)))
 	   (save-namespace (<= 16 (or (car current-prefix-arg) 0))))
        (list xquery (current-buffer) wrap save-namespace 'show-results))))
